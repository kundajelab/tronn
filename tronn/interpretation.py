"""Contains methods and routines for interpreting neural nets
"""
import config

import os
import h5py
import gzip
import math
import tensorflow as tf
import numpy as np
import pandas as pd
import scipy.stats

import matplotlib
matplotlib.use('Agg')
import matplotlib.pyplot as plt

from tensorflow.python.framework import ops
from tensorflow.python.ops import gen_nn_ops

from tronn import models

from scipy.signal import fftconvolve
from scipy.signal import convolve2d

import multiprocessing
import Queue
import ggr_utils
import ggr_plotting

# =======================================================================
# Guided backpropagation - change Relu to guided Relu
# =======================================================================

@ops.RegisterGradient("GuidedRelu")
def _GuidedReluGrad(op, grad):
    return tf.where(0. < grad,
                     gen_nn_ops._relu_grad(grad, op.outputs[0]),
                     tf.zeros(grad.get_shape()))


# =======================================================================
# Layerwise relevance propagation (gradient * input)
# =======================================================================

def layerwise_relevance_propagation(loss, features):
    '''
    Layer-wise Relevance Propagation (Batch et al), implemented
    as input * gradient (equivalence is demonstrated in deepLIFT paper,
    Shrikumar et al)
    '''

    [feature_grad] = tf.gradients(loss, [features])
    importances = tf.multiply(features, feature_grad, 'input_mul_grad')

    return importances


def run_lrp(checkpoint_path,
            features,
            labels,
            metadata,
            logits,
            importances,
            batch_size,
            out_file,
            sample_size=1000, # TODO check this out too
            ignore_num=142000): #TODO fix this
    '''
    Wrapper for running LRP and saving all relevant outputs to an hdf5 file.
    Note that you must set up the graph first to run this.
    '''

    # open a session from checkpoint
    sess = tf.Session(config=config.session_config)

    sess.run(tf.global_variables_initializer())
    sess.run(tf.local_variables_initializer())

    # start queue runners
    coord = tf.train.Coordinator()
    threads = tf.train.start_queue_runners(sess=sess, coord=coord)

    saver = tf.train.Saver()
    saver.restore(sess, checkpoint_path)

    # from here, run evaluation
    with h5py.File(out_file, 'w') as hf:

        # create datasets
        # TODO make a different importance dataset per importance requested
        names_to_hf = {}
        for dataset_name in importances.keys():
            names_to_hf[dataset_name] = hf.create_dataset(dataset_name, [sample_size] + list(features.get_shape()[1:]))

        logits_hf = hf.create_dataset(
            'logits',
            [sample_size] + list(logits.get_shape()[1:]))
        labels_hf = hf.create_dataset(
            'labels',
            [sample_size] + list(labels.get_shape()[1:]))
        regions_hf = hf.create_dataset(
            'regions',
            [sample_size, 1], dtype='S100')

        # Ignore num: current hacky way to burn samples to get to genommic region
        # of interest
        for i in xrange(int(math.ceil(ignore_num / batch_size))):
            _ = sess.run([labels])

        # run through the sample size
        batch_start, batch_end = 0, batch_size
        for i in xrange(int(math.ceil(sample_size / float(batch_size)))):
            print "LRP on batch {}".format(str(i))

            importances_dict, logits_np, labels_np, regions_np = sess.run(
                [importances, logits, labels, metadata])

            if batch_end < sample_size:
                hf_end = batch_end
                np_end = batch_end
            else:
                hf_end = sample_size
                np_end = sample_size - batch_start

            for dataset_name in importances.keys():
                names_to_hf[dataset_name][batch_start:hf_end,:,:,:] = importances_dict[dataset_name][0:np_end,:,:,:]
            logits_hf[batch_start:hf_end,:] = logits_np[0:np_end,:]
            labels_hf[batch_start:hf_end,:] = labels_np[0:np_end,:]
            regions_hf[batch_start:hf_end,:] = regions_np[0:np_end,:].astype('S100')

            batch_start = batch_end
            batch_end += batch_size

    coord.request_stop()
    coord.join(threads)

    return None


# =====================================================================
# Code for calculating importance scores from a model
# =====================================================================

def region_generator(sess,
                     importances,
                     predictions,
                     labels,
                     metadata,
                     stop_idx,
                     num_task):
    '''
    Build a generator to easily extract regions from session run 
    (input data must be ordered)
    '''

    # initialize variables to track progress through generator
    current_chrom = 'NA'
    current_region_start = 0
    current_region_stop = 0
    current_sequences = {}
    for importance_key in importances.keys():
        current_sequences[importance_key] = np.zeros((1, 1))
    current_labels = np.zeros((labels.get_shape()[1],))
    region_idx = 0

    # what's my stop condition? for now just have a stop_idx
    while region_idx < stop_idx:

        # run session to get importance scores etc
        # TODO: eventually convert to parallel
        importances_dict, predictions_np, labels_np, regions_np = sess.run([
            importances,
            predictions,
            labels,
            metadata])

        # TODO check here to make sure there are differences

        # go through the examples in array, yield as you finish a region
        for i in range(regions_np.shape[0]):

            # get the region info
            region = regions_np[i, 0]
            chrom = region.split(':')[0]
            region_start = int(region.split(':')[1].split('-')[0])
            region_stop = int(region.split(':')[1].split('-')[1].split('(')[0])

            # get the sequence importance scores across tasks
            sequence_dict = {}
            for importance_key in importances_dict.keys():
                sequence_dict[importance_key] = np.squeeze(
                    importances_dict[importance_key][i,:,:,:]).transpose(1, 0)

            if ((current_chrom == chrom) and
                (region_start < current_region_stop) and
                (region_stop > current_region_stop)):
                
                # add on to current region
                offset = region_start - current_region_start

                # concat zeros to extend sequence array
                for importance_key in importances_dict.keys():
                    current_sequences[importance_key] = np.concatenate(
                        (current_sequences[importance_key],
                         np.zeros((4, region_stop - current_region_stop))),
                        axis=1)

                    # add new data on top
                    current_sequences[importance_key][:,offset:] += sequence_dict[importance_key]
                    
                current_region_stop = region_stop
                current_labels += labels_np[i,:]

            else:
                # we're on a new region
                if current_chrom != 'NA':
                    region_name = '{0}:{1}-{2}'.format(current_chrom,
                                                       current_region_start,
                                                       current_region_stop)
                    if region_idx < stop_idx:
                        # reduce labels to pos v neg
                        current_labels = (current_labels > 0).astype(int)
                        yield current_sequences, region_name, region_idx, current_labels
                        region_idx += 1
                    current_labels = labels_np[i,:]
                    
                # reset current region with the new region info
                current_chrom = chrom
                current_region_start = region_start
                current_region_stop = region_stop
                for importance_key in importances.keys():
                    current_sequences[importance_key] = sequence_dict[importance_key]
                current_labels = labels_np[i,:]


def run_importance_scores(checkpoint_path,
                          features, # NOT USED
                          labels,
                          metadata,
                          predictions,
                          importances,
                          batch_size,
                          out_file,
                          num_task,
                          sample_size=500,
                          width=4096,
                          pos_only=False):
    '''
    Set up the session and then build motif matrix for a specific task
    '''

    # open a session from checkpoint
    sess = tf.Session()
    sess.run(tf.global_variables_initializer())
    sess.run(tf.local_variables_initializer())

    # start queue runners
    coord = tf.train.Coordinator()
    threads = tf.train.start_queue_runners(sess=sess, coord=coord)

    # get model from checkpoint file
    saver = tf.train.Saver()
    saver.restore(sess, checkpoint_path)

    # get importance scores and save out to hdf5 file
    with h5py.File(out_file, 'w') as hf:
        
        # set up datasets
        importances_datasets = {}
        for importance_key in importances.keys():
            importances_datasets[importance_key] = hf.create_dataset(importance_key, [sample_size, 4, width]) # TODO change this?
        labels_hf = hf.create_dataset('labels', [sample_size, labels.get_shape()[1]])
        regions_hf = hf.create_dataset('regions', [sample_size, 1], dtype='S100')

        # run the region generator
        for sequence, name, idx, labels_np in region_generator(sess,
                                                           importances,
                                                           predictions,
                                                           labels,
                                                           metadata,
                                                           sample_size,
                                                           num_task):

            
            if idx % 100 == 0:
                print idx

            for importance_key in importances.keys():
                # pad sequence so that it all fits
                if sequence[importance_key].shape[1] < width:
                    zero_array = np.zeros((4, width - sequence[importance_key].shape[1]))
                    padded_sequence = np.concatenate((sequence[importance_key], zero_array), axis=1)
                else:
                    trim_len = (sequence[importance_key].shape[1] - width) / 2
                    padded_sequence = sequence[importance_key][:,trim_len:width+trim_len]

                # save into hdf5 files
                importances_datasets[importance_key][idx,:,:] = padded_sequence
                
            regions_hf[idx,] = name
            labels_hf[idx,] = labels_np
            # TODO save out predictions too
            

    coord.request_stop()
    coord.join(threads)

    return None


def generate_importance_scores(data_loader,
                               data_file_list,
                               model_builder,
                               loss_fn,
                               checkpoint_path,
                               args,
                               out_file,
                               guided_backprop=True,
                               method='importances',
                               task=0,
                               sample_size=500,
                               pos_only=False):
    '''
    Set up a graph and then run importance score extractor
    and save out to file.
    '''

    with tf.Graph().as_default() as g:

        # data loader
<<<<<<< HEAD
        features, labels, metadata = data_loader(data_file_list, args.batch_size, args.tasks)
        task_labels = tf.unstack(labels, axis=1)

        # model
        logits = model_builder(features, 431, args.model, is_training=False)
        task_logits = tf.unstack(logits, axis=1)

        # loss, global and task-specific
        importances = {}
        if args.tasks == []:
            num_tasks = int(labels.get_shape()[1])
            tasks = range(num_tasks)
        else:
            tasks = args.tasks
        total_loss = 0.0
        
        for i, task_id in enumerate(tasks):
            task_loss = loss_fn(task_logits[task_id], task_labels[i])
            total_loss += task_loss
            importances['importance_{}'.format(task_id)] = layerwise_relevance_propagation(task_loss, features)
        if len(tasks)>1:
            importances['importance_global'] = layerwise_relevance_propagation(total_loss, features)

        # run the model to get the importance scores
        run_lrp(checkpoint_path,
                features,
                labels,
                metadata,
                logits,
                importances,
                args.batch_size,
                out_file,
                sample_size)      
=======
        features, labels, metadata = data_loader(data_file_list,
                                                 args.batch_size)
        num_tasks = labels.get_shape()[1]
        task_labels = tf.unstack(labels, axis=1)

        # model and predictions
        if guided_backprop:
            with g.gradient_override_map({'Relu': 'GuidedRelu'}):
                predictions = model_builder(features, labels, is_training=False)
        else:
            predictions = model_builder(features, labels, is_training=False)
            
        task_predictions = tf.unstack(predictions, axis=1) # keep this to check whether model doing well on these or not

        # task specific losses (note: total loss is present just for model loading)
        total_loss = loss_fn(predictions, labels)

        task_losses = []
        for task_num in range(num_tasks):
            task_loss = loss_fn(task_predictions[task_num],
                                tf.ones(task_labels[task_num].get_shape()))
            task_losses.append(task_loss)

        # get importance scores
        importances = {}
        for task_num in range(num_tasks):
            #importances['importances_task{}'.format(task_num)] = layerwise_relevance_propagation(task_losses[task_num], features)
            importances['importances_task{}'.format(task_num)] = layerwise_relevance_propagation(task_predictions[task_num], features)

        # run the model to get the importance scores
        run_importance_scores(checkpoint_path,
                              features,
                              labels,
                              metadata,
                              predictions,
                              importances,
                              args.batch_size,
                              out_file,
                              task,
                              sample_size=sample_size,
                              pos_only=pos_only)
>>>>>>> 248a6240

    return None


# =======================================================================
# Create a motif matrix from importance scores
# =======================================================================

def visualize_sample_sequences(h5_file, num_task, out_dir, sample_size=10):
    '''
    Quick check on importance scores. Find a set of positive
    and negative sequences to visualize
    '''

    with h5py.File(h5_file, 'r') as hf:
        labels = hf['labels'][:,0]

        for label_val in range(2):

            visualized_region_num = 0
            region_idx = 0

            while visualized_region_num < sample_size:

<<<<<<< HEAD
        # regions: get start and finish and make a numpy array
        def parse_region(region_str):
            region_start = int(region_str.split(':')[1].split('-')[0])
            region_end = int(region_str.split(':')[1].split('-')[1].split('(')[0])
            assert region_start<region_end
            return region_start, region_end
        regions = map(parse_region, hf.get('regions')[:,0])
        region_start = min([region[0] for region in regions])
        region_end = max([region[1] for region in regions])
        print region_start
        print region_end
=======
                if hf['labels'][region_idx,0] == label_val:
                    # get sequence and plot it out
                    sequence = np.squeeze(hf['importances'][region_idx,:,:])
                    name = hf['regions'][region_idx,0]
>>>>>>> 248a6240

                    start = int(name.split(':')[1].split('-')[0])
                    stop = int(name.split('-')[1])
                    sequence_len = stop - start
                    sequence = sequence[:,0:sequence_len]

                    print name
                    print sequence.shape
                    out_plot = '{0}/task_{1}.label_{2}.region_{3}.{4}.png'.format(out_dir, num_task, label_val,
                                                                 visualized_region_num, 
                                                                 name.replace(':', '-'))
                    print out_plot
                    ggr_plotting.plot_weights(sequence, out_plot)

                    visualized_region_num += 1
                    region_idx += 1

                else:
                    region_idx += 1
                
    return None


def visualize_timeseries_sequences(h5_file, num_timepoints, out_dir, sample_size=5):
    '''
    Look at importance scores across time. Assumes timepoints are the first tasks
    in the set
    '''

    with h5py.File(h5_file, 'r') as hf:
        labels = hf['labels'][:]

<<<<<<< HEAD
            # Get the region name
            local_region_start, local_region_end = regions[example_idx]
            aggregate_info[local_region_start:local_region_end] += importances_poslabel[i,:]
            normalizer[local_region_start:local_region_end] += 1
=======
        visualized_region_num = 0

        while visualized_region_num < sample_size:
>>>>>>> 248a6240

            sequence_idx = np.random.randint(hf['regions'].shape[0], size=1)

            if np.sum(labels[sequence_idx,0:num_timepoints]) < 6:
                continue
            else:

                print sequence_idx

                for task_num in range(num_timepoints):

                    importance_key = 'importances_task{}'.format(task_num)

                    # choose random sequence
                    sequence = np.squeeze(hf[importance_key][sequence_idx,:,:])
                    name = hf['regions'][sequence_idx,0]

                    start = int(name.split(':')[1].split('-')[0])
                    stop = int(name.split('-')[1])
                    sequence_len = stop - start
                    sequence = sequence[:,0:sequence_len]

                    print name
                    print sequence.shape
                    out_plot = '{0}/region_{1}.task_{2}.label_{3}.png'.format(out_dir, name.replace(':', '-'), task_num, int(labels[sequence_idx, task_num]))
                    print out_plot
                    # TODO need to set the heights equal across all sequences to plot equal heights
                    ggr_plotting.plot_weights(sequence, out_plot)

                visualized_region_num += 1
                
    return None


# =======================================================================
# Create a motif matrix from importance scores
# =======================================================================

class PWM(object):
    def __init__(self, weights, name=None, threshold=None):
        self.weights = weights
        self.name = name
        self.threshold = threshold

    @staticmethod
    def from_homer_motif(motif_file):
        with open(motif_file) as fp:
            header = fp.readline().strip().split('\t')
            name = header[1]
            threshold = float(header[2])
            weights = np.loadtxt(fp)

        return PWM(weights, name, threshold)

    @staticmethod
    def get_encode_pwms(motif_file):
        pwms = []

        with open(motif_file) as fp:
            line = fp.readline().strip()
            while True:
                if line == '':
                    break

                header = line.strip('>').strip()
                weights = []
                while True:
                    line = fp.readline()
                    if line == '' or line[0] == '>':
                        break
                    weights.append(map(float, line.split()))
                pwms.append(PWM(np.array(weights).transpose(1,0), header))

        return pwms

    @staticmethod
    def from_cisbp_motif(motif_file):
        name = os.path.basename(motif_file)
        with open(motif_file) as fp:
            _ = fp.readline()
            weights = np.loadtxt(fp)[:, 1:]
        return PWM(weights, name)


def run_pwm_convolution(data_loader,
                        importance_h5,
                        out_h5,
                        batch_size,
                        pwm_file,
                        task_num):
    '''
    Wrapper function where, given an importance matrix, can convert everything
    into a motif matrix
    '''

    importance_key = 'importances_task{}'.format(task_num)
    
    # get basic key stats (to set up output h5 file)
    pwm_list = PWM.get_encode_pwms(pwm_file)
    num_pwms = len(pwm_list)
    with h5py.File(importance_h5, 'r') as hf:
        num_examples = hf[importance_key].shape[0]
        num_tasks = hf['labels'].shape[1]

    # First set up graph and convolutions model
    with tf.Graph().as_default() as g:

        # data loader
        features, labels, metadata = data_loader([importance_h5],
                                                 batch_size,
                                                 importance_key)

        # load the model
        motif_tensor, load_pwm_update = models.pwm_convolve(features, pwm_list)

        # run the model (set up sessions, etc)
        sess = tf.Session()

        sess.run(tf.global_variables_initializer())
        sess.run(tf.local_variables_initializer())

        # start queue runners
        coord = tf.train.Coordinator()
        threads = tf.train.start_queue_runners(sess=sess, coord=coord)

        # Run update to load the PWMs
        _ = sess.run(load_pwm_update)

        # set up hdf5 file for saving sequences
        with h5py.File(out_h5, 'w') as out_hf:
            motif_mat = out_hf.create_dataset('motif_scores',
                                              [num_examples, num_pwms])
            labels_mat = out_hf.create_dataset('labels',
                                               [num_examples, num_tasks])
            regions_mat = out_hf.create_dataset('regions',
                                                [num_examples, 1],
                                                dtype='S100')
            motif_names_mat = out_hf.create_dataset('motif_names',
                                                    [num_pwms, 1],
                                                    dtype='S100')

            # save out the motif names
            for i in range(len(pwm_list)):
                motif_names_mat[i] = pwm_list[i].name


            # run through batches worth of sequence
            for batch_idx in range(num_examples / batch_size + 1):

<<<<<<< HEAD
        # now extract bed style regions
        #OUT = gzip.open(out_bed, 'w')
        OUT = open(out_bed, 'w')
        for i in xrange(importances_poslabel.shape[0]):
=======
                print batch_idx * batch_size

                batch_motif_mat, batch_regions, batch_labels = sess.run([motif_tensor,
                                                                         metadata,
                                                                         labels])

                batch_start = batch_idx * batch_size
                batch_stop = batch_start + batch_size

                # TODO save out to hdf5 file
                if batch_stop < num_examples:
                    motif_mat[batch_start:batch_stop,:] = batch_motif_mat
                    labels_mat[batch_start:batch_stop,:] = batch_labels
                    regions_mat[batch_start:batch_stop] = batch_regions.astype('S100')
                else:
                    motif_mat[batch_start:num_examples,:] = batch_motif_mat[0:num_examples-batch_start,:]
                    labels_mat[batch_start:num_examples,:] = batch_labels[0:num_examples-batch_start]
                    regions_mat[batch_start:num_examples] = batch_regions[0:num_examples-batch_start].astype('S100')

        coord.request_stop()
        coord.join(threads)

    return None

def run_pwm_convolution_multiple(data_loader,
                        importance_h5,
                        out_h5,
                        batch_size,
                        num_tasks,
                        pwm_file):
    '''
    Wrapper function where, given an importance matrix, can convert everything
    into a motif matrix. Does this across multiple tasks
    '''

    # get basic key stats (to set up output h5 file)
    pwm_list = PWM.get_encode_pwms(pwm_file)
    num_pwms = len(pwm_list)
    with h5py.File(importance_h5, 'r') as hf:
        num_examples = hf['importances_task0'].shape[0]

    # set up hdf5 file for saving sequences
    with h5py.File(out_h5, 'w') as out_hf:
        motif_mat = out_hf.create_dataset('motif_scores',
                                          [num_examples, num_pwms, num_tasks])
        labels_mat = out_hf.create_dataset('labels',
                                           [num_examples, num_tasks])
        regions_mat = out_hf.create_dataset('regions',
                                            [num_examples, 1],
                                            dtype='S100')
        motif_names_mat = out_hf.create_dataset('motif_names',
                                                [num_pwms, 1],
                                                dtype='S100')

        # save out the motif names
        for i in range(len(pwm_list)):
            motif_names_mat[i] = pwm_list[i].name

        # for each task
        for task_num in range(num_tasks):
>>>>>>> 248a6240

            # First set up graph and convolutions model
            with tf.Graph().as_default() as g:

                # data loader
                features, labels, metadata = data_loader([importance_h5],
                                                         batch_size,
                                                         'importances_task{}'.format(task_num))

                # load the model
                motif_tensor, load_pwm_update = models.pwm_convolve(features, pwm_list)

                # run the model (set up sessions, etc)
                sess = tf.Session()

                sess.run(tf.global_variables_initializer())
                sess.run(tf.local_variables_initializer())

                # start queue runners
                coord = tf.train.Coordinator()
                threads = tf.train.start_queue_runners(sess=sess, coord=coord)

                # Run update to load the PWMs
                _ = sess.run(load_pwm_update)

                # run through batches worth of sequence
                for batch_idx in range(num_examples / batch_size + 1):

                    print batch_idx * batch_size

                    batch_motif_mat, batch_regions, batch_labels = sess.run([motif_tensor,
                                                                             metadata,
                                                                             labels])

                    batch_start = batch_idx * batch_size
                    batch_stop = batch_start + batch_size

                    # TODO save out to hdf5 file
                    if batch_stop < num_examples:
                        motif_mat[batch_start:batch_stop,:,task_num] = batch_motif_mat
                        labels_mat[batch_start:batch_stop,:] = batch_labels[:,0:num_tasks]
                        regions_mat[batch_start:batch_stop] = batch_regions.astype('S100')
                    else:
                        motif_mat[batch_start:num_examples,:,task_num] = batch_motif_mat[0:num_examples-batch_start,:]
                        labels_mat[batch_start:num_examples,:] = batch_labels[0:num_examples-batch_start,0:num_tasks]
                        regions_mat[batch_start:num_examples] = batch_regions[0:num_examples-batch_start].astype('S100')

                coord.request_stop()
                coord.join(threads)

    return None


def run_motif_distance_extraction(data_loader,
                        importance_h5,
                        out_h5,
                        batch_size,
                        pwm_file,
                        task_num,
                        top_k_val=2):
    '''
    Wrapper function where, given an importance matrix, can convert everything
    into motif scores and motif distances for the top k hits
    Only take positive sequences to build grammars!
    '''

    importance_key = 'importances_task{}'.format(task_num)
    print importance_key
    
    # get basic key stats (to set up output h5 file)
    pwm_list = PWM.get_encode_pwms(pwm_file)
    num_pwms = len(pwm_list)
    with h5py.File(importance_h5, 'r') as hf:
        num_examples = hf[importance_key].shape[0]
        num_tasks = hf['labels'].shape[1]

    # First set up graph and convolutions model
    with tf.Graph().as_default() as g:

        # data loader
        features, labels, metadata = data_loader([importance_h5],
                                                 batch_size,
                                                 importance_key)

        # load the model
        motif_scores, motif_distances, load_pwm_update = models.top_motifs_w_distances(features, pwm_list, top_k_val)

        # run the model (set up sessions, etc)
        sess = tf.Session()

        sess.run(tf.global_variables_initializer())
        sess.run(tf.local_variables_initializer())

        # start queue runners
        coord = tf.train.Coordinator()
        threads = tf.train.start_queue_runners(sess=sess, coord=coord)

        # Run update to load the PWMs
        _ = sess.run(load_pwm_update)

        # set up hdf5 file for saving sequences
        # TODO edit these datasets
        with h5py.File(out_h5, 'w') as out_hf:
            motif_score_mat = out_hf.create_dataset('motif_scores',
                                              [num_examples, num_pwms, num_pwms, top_k_val ** 2])
            motif_dist_mat = out_hf.create_dataset('motif_dists',
                [num_examples, num_pwms, num_pwms, top_k_val ** 2])
            labels_mat = out_hf.create_dataset('labels',
                                               [num_examples, num_tasks])
            regions_mat = out_hf.create_dataset('regions',
                                                [num_examples, 1],
                                                dtype='S100')
            motif_names_mat = out_hf.create_dataset('motif_names',
                                                    [num_pwms, 1],
                                                    dtype='S100')

            # save out the motif names
            for i in range(len(pwm_list)):
                motif_names_mat[i] = pwm_list[i].name

            # run through batches worth of sequence
            for batch_idx in range(num_examples / batch_size + 1):

                print batch_idx * batch_size

                batch_motif_scores, batch_motif_dists, batch_regions, batch_labels = sess.run([motif_scores,
                    motif_distances,
                                                                         metadata,
                                                                         labels])

                batch_start = batch_idx * batch_size
                batch_stop = batch_start + batch_size

                # TODO save out to hdf5 file
                if batch_stop < num_examples:
                    motif_score_mat[batch_start:batch_stop,:,:,:] = batch_motif_scores
                    motif_dist_mat[batch_start:batch_stop,:,:,:] = batch_motif_dists
                    labels_mat[batch_start:batch_stop,:] = batch_labels
                    regions_mat[batch_start:batch_stop] = batch_regions.astype('S100')
                else:
                    motif_score_mat[batch_start:num_examples,:,:,:] = batch_motif_scores[0:num_examples-batch_start,:,:,:]
                    motif_dist_mat[batch_start:num_examples,:,:,:] = batch_motif_dists[0:num_examples-batch_start,:,:,:]
                    labels_mat[batch_start:num_examples,:] = batch_labels[0:num_examples-batch_start]
                    regions_mat[batch_start:num_examples] = batch_regions[0:num_examples-batch_start].astype('S100')

        coord.request_stop()
        coord.join(threads)

    return None


# =======================================================================
# Other useful helper functions
# =======================================================================

def extract_positives_from_motif_mat(h5_file, out_file, task_num):
    '''
    Extract positive set from h5 file to handle in R
    remember to keep track of index positions
    '''

    with h5py.File(h5_file, 'r') as hf:

        # better to pull it all into memory to slice fast
        labels = hf['labels'][:,task_num]
        motif_scores = hf['motif_scores'][:] 
        motif_names = list(hf['motif_names'][:,0])
        regions = list(hf['regions'][:,0])

        pos_array = motif_scores[labels > 0,:]
        pos_regions = list(hf['regions'][labels > 0,0])

        motif_df = pd.DataFrame(data=pos_array[:],
                                index=pos_regions,
                                columns=motif_names)

        # also save out indices
        pos_indices = np.where(labels > 0)
        motif_df['indices'] = pos_indices[0]
        motif_df.to_csv(out_file, sep='\t', compression='gzip')

    return None


def extract_positives_from_motif_topk_mat(h5_file, out_file):
    '''
    Extract positive set from h5 file to handle in R
    remember to keep track of index positions
    '''

    with h5py.File(h5_file, 'r') as hf:

        # better to pull it all into memory to slice fast
        labels = hf['labels'][:,0]
        motif_scores = hf['motif_scores'][:] 
        motif_names = list(hf['motif_names'][:,0])
        regions = list(hf['regions'][:,0])

        pos_array = motif_scores[labels > 0,:]
        pos_regions = list(hf['regions'][labels > 0,0])

        motif_df = pd.DataFrame(data=pos_array[:],
                                index=pos_regions,
                                columns=motif_names)

        # also save out indices
        pos_indices = np.where(labels > 0)
        motif_df['indices'] = pos_indices[0]
        motif_df.to_csv(out_file, sep='\t', compression='gzip')

    return None


def importance_h5_to_txt(h5_file, txt_file):
    '''
    Conversion script for quick viewing in R to plot
    '''

    with h5py.File(h5_file, 'r') as hf:
        motif_mat = hf['motif_scores']
        motif_names_mat = list(hf['motif_names'][:,0])
        regions_mat = list(hf['regions'][:,0])

        motif_df = pd.DataFrame(data=motif_mat[:],
                                index=regions_mat[:],
                                columns=motif_names_mat[:])
        motif_df.to_csv(txt_file, sep='\t', compression='gzip')

    return None

# =======================================================================
# Clustering positives to get subgroups
# =======================================================================





# =======================================================================
# Bootstrap FDR
# =======================================================================

def bootstrap_fdr(motif_mat_h5, out_prefix, task_num, region_set=None,
                  bootstrap_num=999, fdr=0.05, zscore_cutoff=1.5):
    '''
    Given a motif matrix and labels, calculate a bootstrap FDR
    '''

    # set up numpy array
    with h5py.File(motif_mat_h5, 'r') as hf:

        # better to pull it all into memory to slice fast
        labels = hf['labels'][:,task_num] 
        motif_scores = hf['motif_scores'][:] # TODO only take sequences that are from skin sequences
        motif_names = list(hf['motif_names'][:,0])

        # first calculate the scores for positive set
        if region_set != None:
            # TODO allow passing in an index set which represents your subset of positives
            pos_indices = np.loadtxt(region_set, dtype=int)
            pos_indices_sorted = np.sort(pos_indices)
            pos_array = motif_scores[pos_indices_sorted,:]
            
        else:
            pos_array = motif_scores[labels > 0,:]
        pos_array_z = scipy.stats.mstats.zscore(pos_array, axis=1)
        pos_vector = np.mean(pos_array_z, axis=0) # normalization

        # TODO save out the mean column of positives
        motif_z_avg_df = pd.DataFrame(data=pos_vector, index=motif_names)
        motif_z_avg_df.to_csv('{}.zscores.txt'.format(out_prefix), sep='\t')

        num_pos_examples = pos_array.shape[0]
        num_motifs = pos_array.shape[1]

        # set up results array
        bootstraps = np.zeros((bootstrap_num+1, num_motifs))
        bootstraps[0,:] = pos_vector

        # Now only select bootstraps from regions that are open in skin
        #motif_scores = motif_scores[np.sum(hf['labels'], axis=1) > 0,:]

        for i in range(bootstrap_num):

            if i % 100 == 0:
                print i

            # randomly select examples 
            bootstrap_indices = np.random.choice(motif_scores.shape[0],
                                                 num_pos_examples,
                                                 replace=False)
            bootstrap_indices.sort()
            bootstrap_array = motif_scores[bootstrap_indices,:]

            bootstrap_array_z = scipy.stats.mstats.zscore(bootstrap_array, axis=1)

            # calculate sum
            bootstrap_sum = np.mean(bootstrap_array_z, axis=0)

            # save into vector
            bootstraps[i+1,:] = bootstrap_sum

    # convert to ranks and save out
    bootstrap_df = pd.DataFrame(data=bootstraps, columns=motif_names)
    bootstrap_ranks_df = bootstrap_df.rank(ascending=False, pct=True)
    pos_fdr = bootstrap_ranks_df.iloc[0,:]
    pos_fdr.to_csv('{}.bootstrap_fdr.txt'.format(out_prefix), sep='\t')

    # also save out a list of those that passed the FDR cutoff
    fdr_cutoff = pos_fdr.ix[pos_fdr < 0.05]
    fdr_cutoff.to_csv('{}.bootstrap_fdr.cutoff.txt'.format(out_prefix), sep='\t')

    # also save out list that pass FDR and also zscore cutoff
    pos_fdr_t = pd.DataFrame(data=pos_fdr, index=pos_fdr.index)
    fdr_w_zscore = motif_z_avg_df.merge(pos_fdr_t, left_index=True, right_index=True)
    fdr_w_zscore.columns = ['zscore', 'FDR']
    fdr_w_zscore_cutoffs = fdr_w_zscore[(fdr_w_zscore['FDR'] < 0.005) & (fdr_w_zscore['zscore'] > zscore_cutoff)]
    fdr_w_zscore_cutoffs.to_csv('{}.fdr_cutoff.zscore_cutoff.txt'.format(out_prefix), sep='\t')
    
    
    return None


def generate_motif_x_motif_mat(motif_mat_h5, out_prefix, region_set=None, score_type='spearman'):
    '''
    With a sequences x motif mat, filter for region set and then get
    correlations of motif scores with other motif scores
    '''

    with h5py.File(motif_mat_h5, 'r') as hf:

        # better to pull it all into memory to slice fast
        labels = hf['labels'][:,0]
        motif_scores = hf['motif_scores'][:] 
        motif_names = list(hf['motif_names'][:,0])

        # select region set if exists, if not just positives
        if region_set != None:
            # TODO allow passing in an index set which represents your subset of positives
            pos_indices = np.loadtxt(region_set, dtype=int)
            pos_indices_sorted = np.sort(pos_indices)
            pos_array = motif_scores[pos_indices_sorted,:]
            
        else:
            pos_array = motif_scores[labels > 0,:]

        pos_array_z = scipy.stats.mstats.zscore(pos_array, axis=1)


        # Now for each motif, calculate the correlation (spearman)
        num_motifs = len(motif_names)
        motif_x_motif_array = np.zeros((num_motifs, num_motifs))

        for i in range(num_motifs):
            if i % 50 == 0:
                print i
            for j in range(num_motifs):
                if score_type == 'spearman':
                    score, pval = scipy.stats.spearmanr(pos_array_z[:,i], pos_array_z[:,j])
                elif score_type == 'mean_score':
                    score = np.mean(pos_array_z[:,i] * pos_array_z[:,j])
                elif score_type == 'mean_x_spearman':
                    rho, pval = scipy.stats.spearmanr(pos_array_z[:,i], pos_array_z[:,j])
                    score = rho * np.mean(pos_array_z[:,i] * pos_array_z[:,j])
                else:
                    score, pval = scipy.stats.spearmanr(pos_array_z[:,i], pos_array_z[:,j])
                motif_x_motif_array[i,j] = score

        motif_x_motif_df = pd.DataFrame(data=motif_x_motif_array, columns=motif_names, index=motif_names)
        motif_x_motif_df.to_csv('{0}.motif_x_motif.{1}.txt'.format(out_prefix, score_type), sep='\t')
    

    return None




def group_motifs_by_sim(motif_list, motif_dist_mat, out_file, cutoff=0.7):
    '''
    Given a motif list and a distance matrix, form
    groups of motifs and put out list
    '''

    # Load the scores into a dictionary
    motif_dist_df = pd.read_table(motif_dist_mat, index_col=0)
    motif_dist_dict = {}
    print motif_dist_df.shape
    motif_names = list(motif_dist_df.index)
    for i in range(motif_dist_df.shape[0]):
        motif_dist_dict[motif_names[i]] = {}
        for j in range(motif_dist_df.shape[1]):
            motif_dist_dict[motif_names[i]][motif_names[j]] = motif_dist_df.iloc[i, j]

    # if first motif, put into motif group dict as seed
    motif_groups = []

    with gzip.open(motif_list, 'r') as fp:
        for line in fp:
            current_motif = line.strip()
            print current_motif
            current_motif_matched = 0

            if len(motif_groups) == 0:
                motif_groups.append([current_motif])
                continue

            for i in range(len(motif_groups)):
                # compare to each motif in group. if at least 1 is above cutoff, join group
                motif_group = list(motif_groups[i])
                for motif in motif_group:
                    similarity = motif_dist_dict[motif][current_motif]
                    if similarity >= cutoff:
                        motif_groups[i].append(current_motif)
                        current_motif_matched = 1

                motif_groups[i] = list(set(motif_groups[i]))

            if current_motif_matched == 0:
                motif_groups.append([current_motif])


    with gzip.open(out_file, 'w') as out:
        for motif_group in motif_groups:
            out.write('#\n')
            for motif in motif_group:
                out.write('{}\n'.format(motif))

    return None


def get_motif_similarities(motif_list, motif_dist_mat, out_file, cutoff=0.5):
    '''
    Given a motif list and a distance matrix, form
    groups of motifs and put out list
    '''

    # Load the scores into a dictionary
    motif_dist_df = pd.read_table(motif_dist_mat, index_col=0)
    motif_dist_dict = {}
    print motif_dist_df.shape
    motif_names = list(motif_dist_df.index)
    for i in range(motif_dist_df.shape[0]):
        motif_dist_dict[motif_names[i]] = {}
        for j in range(motif_dist_df.shape[1]):
            motif_dist_dict[motif_names[i]][motif_names[j]] = motif_dist_df.iloc[i, j]


    # load in motifs
    important_motifs = pd.read_table(motif_list, index_col=0)
    important_motif_list = list(important_motifs.index)

    with open(out_file, 'w') as out:
        with open(motif_list, 'r') as fp:
            for line in fp:

                if 'zscore' in line:
                    continue
                
                current_motif = line.strip().split('\t')[0]
                print current_motif
                for motif in important_motif_list:
                    if motif == current_motif:
                        continue

                    similarity = motif_dist_dict[motif][current_motif]
                    if similarity >= cutoff:
                        out.write('{}\t{}\t{}\n'.format(current_motif, motif, similarity))

    return None


def choose_strongest_motif_from_group(zscore_file, motif_groups_file, out_file):
    '''
    Takes a motif groups file and zscores and chooses strongest one to output
    '''

    # read in zscore file to dictionary
    zscore_dict = {}
    with open(zscore_file, 'r') as fp:
        for line in fp:
            fields = line.strip().split('\t')

            if fields[0] == '0':
                continue

            zscore_dict[fields[0]] = float(fields[1])

    # for each motif group, select strongest
    with gzip.open(motif_groups_file, 'r') as fp:
        with gzip.open(out_file, 'w') as out:
            motif = ''
            zscore = 0


            for line in fp:

                if line.startswith('#'):
                    if motif != '':
                        out.write('{0}\t{1}\n'.format(motif, zscore))

                    motif = ''
                    zscore = 0
                    continue

                current_motif = line.strip()
                current_zscore = zscore_dict[current_motif]

                if current_zscore > zscore:
                    motif = current_motif
                    zscore = current_zscore

    return None

def add_zscore(zscore_file, motif_file, out_file):
    '''
    Quick function to put zscore with motif
    '''

    # read in zscore file to dictionary
    zscore_dict = {}
    with open(zscore_file, 'r') as fp:
        for line in fp:
            fields = line.strip().split('\t')

            if fields[0] == '0':
                continue

            zscore_dict[fields[0]] = float(fields[1])

    # for each motif add zscore
    with open(motif_file, 'r') as fp:
        with open(out_file, 'w') as out:
            for line in fp:

                motif = line.strip()
                zscore = zscore_dict[motif]
                out.write('{0}\t{1}\n'.format(motif, zscore))

    return None


def reduce_motif_redundancy_by_dist_overlap(motif_dists_mat_h5, motif_offsets_mat_file, motif_list_file):
    '''
    remove motifs if they overlap (ie, their average distance is 0)
    '''

    # read in motif list
    motif_list = []    
    with gzip.open(motif_list_file, 'r') as fp:
        for line in fp:
            fields = line.strip().split('\t')
            motif_list.append((fields[0], float(fields[1])))

    final_motif_list = []
    with h5py.File(motif_dists_mat_h5, 'r') as hf:


        # make a motif to index dict
        motif_names = list(hf['motif_names'][:,0])
        name_to_index = {}
        for i in range(len(motif_names)):
            name_to_index[motif_names[i]] = i


        for i in range(len(motif_list)):
            is_best_single_motif = 1
            motif_i = motif_list[i][0]
            motif_i_idx = name_to_index[motif_i]

            for j in range(len(motif_list)):
                motif_j = motif_list[j][0]
                motif_j_idx = name_to_index[motif_j]

                dists = hf['motif_dists'][:,motif_i_idx, motif_j_idx,:]
                dists_flat = dists.flatten()

                dists_mean = np.mean(dists_flat)

                print motif_i, motif_j, dists_mean

            # compare to all others. if no matches stronger than it, put into final list

            # if there is a match, but the other one is higher zscore, do not add




        # for each motif compared to each other motif,
        # check to see their average distance


    return None


def make_score_dist_plot(motif_a, motif_b, motif_dists_mat_h5, out_prefix):
    '''
    Helper function to make plot
    '''

    with h5py.File(motif_dists_mat_h5, 'r') as hf:

        # make a motif to index dict
        motif_names = list(hf['motif_names'][:,0])
        name_to_index = {}
        for i in range(len(motif_names)):
            name_to_index[motif_names[i]] = i

        motif_a_idx = name_to_index[motif_a]
        motif_b_idx = name_to_index[motif_b]

        scores = hf['motif_scores'][:,motif_a_idx,motif_b_idx,:]
        dists = hf['motif_dists'][:,motif_a_idx,motif_b_idx,:]

        # flatten
        scores_flat = scores.flatten()
        dists_flat = dists.flatten()

        # TODO adjust the dists
        
        # make a pandas df and save out to text
        out_table = '{}.scores_w_dists.txt.gz'.format(out_prefix)
        dists_w_scores = np.stack([dists_flat, scores_flat], axis=1)
        dists_w_scores_df = pd.DataFrame(data=dists_w_scores)
        dists_w_scores_df.to_csv(out_table, sep='\t', compression='gzip', header=False, index=False)

    # then plot in R
    plot_script = '/users/dskim89/git/tronn/scripts/make_score_dist_plot.R'
    os.system('Rscript {0} {1} {2}'.format(plot_script, out_table, out_prefix))


    return None


def plot_sig_pairs(motif_pair_file, motif_dists_mat_h5, cutoff=3):
    '''
    Go through sig file and plot sig pairs
    '''

    seen_pairs = []

    with open(motif_pair_file, 'r') as fp:
        for line in fp:

            [motif_a, motif_b, zscore] = line.strip().split('\t')

            if float(zscore) >= cutoff:
                motif_a_hgnc = motif_a.split('_')[0]
                motif_b_hgnc = motif_b.split('_')[0]

                pair = '{0}-{1}'.format(motif_a_hgnc, motif_b_hgnc)

                if pair not in seen_pairs:
                    out_prefix = '{0}.{1}-{2}'.format(motif_pair_file.split('.txt')[0], motif_a_hgnc, motif_b_hgnc)
                    make_score_dist_plot(motif_a, motif_b, motif_dists_mat_h5, out_prefix)

                    seen_pairs.append(pair)
                    seen_pairs.append('{0}-{1}'.format(motif_b_hgnc, motif_a_hgnc))

    return None


def get_significant_motif_pairs(motif_list, motif_x_motif_mat_file, out_file, manual=False, std_cutoff=3):
    '''
    With a motif list, compare all to all and check significance
    '''

    # first load in the motif x motif matrix
    motif_x_motif_df = pd.read_table(motif_x_motif_mat_file, index_col=0)
    motif_names = list(motif_x_motif_df.index)

    # get index dictionary
    motif_to_idx = {}
    for i in range(len(motif_names)):
        motif_to_idx[motif_names[i]] = i

    # calculate mean and std across all values in matrix
    mean = motif_x_motif_df.values.mean()
    std = motif_x_motif_df.values.std()

    print mean
    print std

    # for each motif, compare to each other one. only keep if above 2 std
    if manual:
        important_motifs = pd.read_table(motif_list, header=None)
        important_motif_list = list(important_motifs[0])
    else:
        important_motifs = pd.read_table(motif_list, index_col=0)
        important_motif_list = list(important_motifs.index)

    print important_motif_list

    already_seen = []
    
    with open(out_file, 'w') as out:

        for i in range(len(important_motif_list)):

            mean = motif_x_motif_df.values.mean(axis=0)[i]
            std = motif_x_motif_df.values.std(axis=0)[i]

            print mean, std


            for j in range(len(important_motif_list)):

                name_1 = important_motif_list[i]
                name_2 = important_motif_list[j]

                if name_1 == name_2:
                    continue

                idx_1 = motif_to_idx[name_1]
                idx_2 = motif_to_idx[name_2]

                score = motif_x_motif_df.iloc[idx_1, idx_2]

                if score >= (mean + std_cutoff * std):
                    print name_1, name_2, score
                    out_string = '{0}\t{1}\t{2}\n'.format(name_1, name_2, score)
                    if out_string in already_seen:
                        continue
                    else:
                        out.write(out_string)
                        already_seen.append('{1}\t{0}\t{2}\n'.format(name_1, name_2, score))

    return None



# =======================================================
# OLD
# =======================================================

def convolve_pwms(sequence, pwm_list, top_n):
    pwm_vector = np.zeros((len(pwm_list),))

    # Convolve PWMs through it and save out to numpy array
    # TODO push out to workers?
    sequence_rc = np.flipud(np.fliplr(sequence))

    # TO TRY: concatentate first then do 1 convolve through it
    # space it with zeros

    for pwm_idx in range(len(pwm_list)):
        pwm = pwm_list[pwm_idx]


        # TO TRY: concatentate first then do 1 convolve through it
        # space it with zeros
        fwd_convolution = fftconvolve(sequence, pwm.weights)
        rev_convolution = fftconvolve(sequence_rc, pwm.weights)
        
        # we only care about where the letters match
        convolution = np.concatenate((fwd_convolution[1,:], rev_convolution[1,:]), axis=0)

        # test out sum across whole convolution
        indices = np.argsort(convolution).tolist()
        indices.reverse()

        for i in range(top_n):
            pwm_vector[pwm_idx] += convolution[indices[i]]

    return pwm_vector


def fast_convolve_pwms(sequence, pwm_list, top_n):
    pwm_vector = np.zeros((len(pwm_list),))

    #padding = np.max((20, 8192 - 2 * sequence.shape[1])) # hack for speed
    padding = 20

    # Convolve PWMs through it and save out to numpy array
    # TODO push out to workers?
    sequence_rc = np.flipud(np.fliplr(sequence))

    # TO TRY: concatentate first then do 1 convolve through it
    # space it with zeros

    fwd_and_rev_sequence = np.concatenate((sequence, np.zeros((4,padding)), sequence_rc), axis=1)
    sequence_len = fwd_and_rev_sequence.shape[1]

    #print sequence_len

    for pwm_idx in range(len(pwm_list)):
        pwm = pwm_list[pwm_idx]

        # do convolution across all of it
        full_convolution = fftconvolve(sequence, pwm.weights, mode='same')
        #full_convolution = convolve2d(sequence, pwm.weights, mode='same')
        convolution = full_convolution[1,:]

        indices = np.argpartition(convolution, -top_n)[-top_n:]     

        for i in indices:
            pwm_vector[pwm_idx] += convolution[i]

    #print "done"

    return pwm_vector


def fn_worker(queue, out_queue):
    '''
    Takes function from queue with its arguments
    and run
    '''

    while not queue.empty():
        try: [fn, args] = queue.get(timeout=0.1)
        except Queue.Empty: continue
        print args[1][2]
        result = fn(*args)
        out_queue.put(result)

    return None

def run_queue(queue, out_queue, parallel=10):
    '''
    Take a filled queue and run stuff
    '''

    pids = []
    for i in xrange(parallel):
        pid = os.fork()
        if pid == 0:
            fn_worker(queue, out_queue)
            os._exit(0)
        else:
            pids.append(pid)
            
    for pid in pids:
        os.waitpid(pid,0)

    return None




def build_motif_mat(checkpoint_path,
                    features,
                    labels,
                    metadata,
                    predictions,
                    importances,
                    batch_size,
                    out_file,
                    num_task,
                    pwm_file,
                    top_n=3):
    '''
    Set up the graph and then build motif matrix for a specific task
    '''

    # open a session from checkpoint
    sess = tf.Session()

    sess.run(tf.global_variables_initializer())
    sess.run(tf.local_variables_initializer())

    # start queue runners
    coord = tf.train.Coordinator()
    threads = tf.train.start_queue_runners(sess=sess, coord=coord)

    saver = tf.train.Saver()
    saver.restore(sess, checkpoint_path)

    # load pwm_file
    pwm_list = PWM.get_encode_pwms(pwm_file)
    sequence_names = []
    pwm_vector_list = []

    convolve_queue = multiprocessing.Queue()
    results_queue = multiprocessing.Queue()

    # TODO build a hdf5 file that will have importance scores by motif, and whether that region was positive for this task or not
    for sequence, name, idx, label in region_generator(sess, importances, predictions, labels, metadata, 100, num_task):

        if idx % 10 == 0:
            print idx

        # pad with zeros and store in hdf5 file

        convolve_queue.put([convolve_pwms, [sequence, pwm_list, top_n]])
        #print name

        #pwm_vector = fast_convolve_pwms(sequence, pwm_list, top_n)

        #pwm_vector_list.append(pwm_vector)
        #sequence_names.append(name.replace(':', '-'))

    run_queue(convolve_queue, results_queue)


    # once all done save to hdf5 file of importances, and make sure to mark whether positive or not



    return None<|MERGE_RESOLUTION|>--- conflicted
+++ resolved
@@ -1,6 +1,5 @@
 """Contains methods and routines for interpreting neural nets
 """
-import config
 
 import os
 import h5py
@@ -25,7 +24,6 @@
 
 import multiprocessing
 import Queue
-import ggr_utils
 import ggr_plotting
 
 # =======================================================================
@@ -60,7 +58,7 @@
             features,
             labels,
             metadata,
-            logits,
+            predictions,
             importances,
             batch_size,
             out_file,
@@ -72,7 +70,7 @@
     '''
 
     # open a session from checkpoint
-    sess = tf.Session(config=config.session_config)
+    sess = tf.Session()
 
     sess.run(tf.global_variables_initializer())
     sess.run(tf.local_variables_initializer())
@@ -93,9 +91,9 @@
         for dataset_name in importances.keys():
             names_to_hf[dataset_name] = hf.create_dataset(dataset_name, [sample_size] + list(features.get_shape()[1:]))
 
-        logits_hf = hf.create_dataset(
-            'logits',
-            [sample_size] + list(logits.get_shape()[1:]))
+        predictions_hf = hf.create_dataset(
+            'predictions',
+            [sample_size] + list(predictions.get_shape()[1:]))
         labels_hf = hf.create_dataset(
             'labels',
             [sample_size] + list(labels.get_shape()[1:]))
@@ -113,8 +111,8 @@
         for i in xrange(int(math.ceil(sample_size / float(batch_size)))):
             print "LRP on batch {}".format(str(i))
 
-            importances_dict, logits_np, labels_np, regions_np = sess.run(
-                [importances, logits, labels, metadata])
+            importances_dict, predictions_np, labels_np, regions_np = sess.run(
+                [importances, predictions, labels, metadata])
 
             if batch_end < sample_size:
                 hf_end = batch_end
@@ -125,7 +123,7 @@
 
             for dataset_name in importances.keys():
                 names_to_hf[dataset_name][batch_start:hf_end,:,:,:] = importances_dict[dataset_name][0:np_end,:,:,:]
-            logits_hf[batch_start:hf_end,:] = logits_np[0:np_end,:]
+            predictions_hf[batch_start:hf_end,:] = predictions_np[0:np_end,:]
             labels_hf[batch_start:hf_end,:] = labels_np[0:np_end,:]
             regions_hf[batch_start:hf_end,:] = regions_np[0:np_end,:].astype('S100')
 
@@ -329,41 +327,6 @@
     with tf.Graph().as_default() as g:
 
         # data loader
-<<<<<<< HEAD
-        features, labels, metadata = data_loader(data_file_list, args.batch_size, args.tasks)
-        task_labels = tf.unstack(labels, axis=1)
-
-        # model
-        logits = model_builder(features, 431, args.model, is_training=False)
-        task_logits = tf.unstack(logits, axis=1)
-
-        # loss, global and task-specific
-        importances = {}
-        if args.tasks == []:
-            num_tasks = int(labels.get_shape()[1])
-            tasks = range(num_tasks)
-        else:
-            tasks = args.tasks
-        total_loss = 0.0
-        
-        for i, task_id in enumerate(tasks):
-            task_loss = loss_fn(task_logits[task_id], task_labels[i])
-            total_loss += task_loss
-            importances['importance_{}'.format(task_id)] = layerwise_relevance_propagation(task_loss, features)
-        if len(tasks)>1:
-            importances['importance_global'] = layerwise_relevance_propagation(total_loss, features)
-
-        # run the model to get the importance scores
-        run_lrp(checkpoint_path,
-                features,
-                labels,
-                metadata,
-                logits,
-                importances,
-                args.batch_size,
-                out_file,
-                sample_size)      
-=======
         features, labels, metadata = data_loader(data_file_list,
                                                  args.batch_size)
         num_tasks = labels.get_shape()[1]
@@ -405,7 +368,6 @@
                               task,
                               sample_size=sample_size,
                               pos_only=pos_only)
->>>>>>> 248a6240
 
     return None
 
@@ -430,24 +392,10 @@
 
             while visualized_region_num < sample_size:
 
-<<<<<<< HEAD
-        # regions: get start and finish and make a numpy array
-        def parse_region(region_str):
-            region_start = int(region_str.split(':')[1].split('-')[0])
-            region_end = int(region_str.split(':')[1].split('-')[1].split('(')[0])
-            assert region_start<region_end
-            return region_start, region_end
-        regions = map(parse_region, hf.get('regions')[:,0])
-        region_start = min([region[0] for region in regions])
-        region_end = max([region[1] for region in regions])
-        print region_start
-        print region_end
-=======
                 if hf['labels'][region_idx,0] == label_val:
                     # get sequence and plot it out
                     sequence = np.squeeze(hf['importances'][region_idx,:,:])
                     name = hf['regions'][region_idx,0]
->>>>>>> 248a6240
 
                     start = int(name.split(':')[1].split('-')[0])
                     stop = int(name.split('-')[1])
@@ -480,16 +428,9 @@
     with h5py.File(h5_file, 'r') as hf:
         labels = hf['labels'][:]
 
-<<<<<<< HEAD
-            # Get the region name
-            local_region_start, local_region_end = regions[example_idx]
-            aggregate_info[local_region_start:local_region_end] += importances_poslabel[i,:]
-            normalizer[local_region_start:local_region_end] += 1
-=======
         visualized_region_num = 0
 
         while visualized_region_num < sample_size:
->>>>>>> 248a6240
 
             sequence_idx = np.random.randint(hf['regions'].shape[0], size=1)
 
@@ -639,12 +580,6 @@
             # run through batches worth of sequence
             for batch_idx in range(num_examples / batch_size + 1):
 
-<<<<<<< HEAD
-        # now extract bed style regions
-        #OUT = gzip.open(out_bed, 'w')
-        OUT = open(out_bed, 'w')
-        for i in xrange(importances_poslabel.shape[0]):
-=======
                 print batch_idx * batch_size
 
                 batch_motif_mat, batch_regions, batch_labels = sess.run([motif_tensor,
@@ -705,7 +640,6 @@
 
         # for each task
         for task_num in range(num_tasks):
->>>>>>> 248a6240
 
             # First set up graph and convolutions model
             with tf.Graph().as_default() as g:
