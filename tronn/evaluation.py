""" Contains functions for evaluation and summarization of metrics

"""

import math
import tensorflow as tf
import numpy as np
import h5py

from sklearn import metrics as skmetrics


def streaming_metrics_tronn(total_loss, predictions, labels):

    tf.summary.scalar('loss', total_loss)


    # See weights
    weights = [v for v in tf.global_variables()
               if ('weights' in v.name)]

    weight_sum = tf.add_n([ tf.reduce_sum(w) for w in weights ])

    tf.summary.scalar('weight_sum', weight_sum)

    tf.summary.scalar('predictions', tf.reduce_sum(predictions))
        

    summary_op = tf.summary.merge_all()

    return summary_op



def get_metrics(tasks, logits, labels, final_activation_fn):
    '''
    Set up streaming metrics
    '''

    metric_updates = []
    loss_tensors = []
    auROC_tensors = []
    auPRC_tensors = []
    accuracy_tensors = []

    if tasks == []:
        tasks = range(logits.get_shape().as_list()[1])
    predictions_prob = final_activation_fn(logits)
    predictions = tf.cast(tf.greater(predictions_prob, 0.5), 'float32')
    with tf.name_scope('metrics') as scope:
        labels = tf.unstack(labels, axis=1)
        for task_num in range(len(tasks)):
            with tf.name_scope('roc'):
                auROC, update_op_auROC = tf.contrib.metrics.streaming_auc(predictions_prob[task_num], labels[task_num], curve='ROC', name='roc{}'.format(task_num))
                auROC_tensors.append(auROC)
                metric_updates.append(update_op_auROC)
        
            with tf.name_scope('pr'):
                auPRC, update_op_auPRC = tf.contrib.metrics.streaming_auc(predictions_prob[task_num], labels[task_num], curve='PR', name='pr{}'.format(task_num))
                auPRC_tensors.append(auPRC)
                metric_updates.append(update_op_auPRC)

            with tf.name_scope('accuracy'):
                accuracy, update_op_accuracy = tf.contrib.metrics.streaming_accuracy(predictions[task_num],  labels[task_num], name='acc{}'.format(task_num))
                accuracy_tensors.append(accuracy)
                metric_updates.append(update_op_accuracy)

        learning_metrics = {
<<<<<<< HEAD
                'mean_accuracy' : tf.reduce_mean(tf.stack(accuracy_tensors), name='mean_accuracy'),
                'mean_auROC' : tf.reduce_mean(tf.stack(auROC_tensors), name='mean_auROC'),
                'mean_auPRC' : tf.reduce_mean(tf.stack(auPRC_tensors), name='mean_auPRC'),
                'accuracies' : tf.stack(accuracy_tensors),
                'auROCs' : tf.stack(auROC_tensors),
                'auPRCs' : tf.stack(auPRC_tensors)
=======
            'scalar': {
                'mean_accuracy' : tf.reduce_mean(tf.stack(accuracy_tensors), name='mean_accuracy'),
                'mean_auROC' : tf.reduce_mean(tf.stack(auROC_tensors), name='mean_auROC'),
                'mean_auPRC' : tf.reduce_mean(tf.stack(auPRC_tensors), name='mean_auPRC')
            },
            'histogram': {
                'accuracies' : tf.stack(accuracy_tensors),
                'auROCs' : tf.stack(auROC_tensors),
                'auPRCs' : tf.stack(auPRC_tensors)
            },
>>>>>>> 248a6240
        }

    return learning_metrics, metric_updates


def streaming_evaluate(sess, current_model_state, summary_writer, metric_updates, loss_sum, merged,
                       label_batch, train_prediction, model_state, tasks, total_examples_run, num_batches_to_eval, out_prefix):
    '''
    Generalized function that runs data for some number of iterations and returns key metrics of interest (auROC avg, per task, etc)
    '''

    # Run total data (same for train and validation, except for the model_state)
    losses = []
    for batch in range(num_batches_to_eval):
        _, summed_loss, summary, labels,  predictions = sess.run([metric_updates, 
                                                                  loss_sum,
                                                                  merged, 
                                                                  label_batch,
                                                                  train_prediction],
                                                                 feed_dict={model_state:current_model_state})
        losses.append(summed_loss)
        try:
            predictions_total = np.vstack([predictions_total, predictions])
            labels_total = np.vstack([labels_total, labels])
        except:
            predictions_total = predictions
            labels_total = labels

    # Calculate various metrics: right now, average auROC and task auROCs, average loss
    task_aurocs = []
    for i in xrange(tasks):
        try:
            task_aurocs.append(skmetrics.roc_auc_score(labels_total[:,i], predictions_total[:,i]))
        except:
            task_aurocs.append(0)

    auroc_mean = np.mean(np.array(task_aurocs)[np.nonzero(task_aurocs)])

    with open('{}_auROC_mean.txt'.format(out_prefix), 'a') as fp:
        fp.write('{}\n'.format(auroc_mean))
    with open('{}_auROC_tasks.txt'.format(out_prefix), 'a') as fp:
        fp.write('{}\n'.format('\t'.join([str(i) for i in task_aurocs])))

    # Also calculate task auPRCs and average auPRC
    task_auprcs = []
    for i in xrange(tasks):
        try:
            precision, recall = skmetrics.precision_recall_curve(labels_total[:,i], predictions_total[:,i])[:2]
            task_auprcs.append(skmetrics.auc(recall, precision))
        except:
            task_auprcs.append(0)

    auprc_mean = np.mean(np.array(task_auprcs)[np.nonzero(task_auprcs)])
    
    with open('{}_auPRC_mean.txt'.format(out_prefix), 'a') as fp:
        fp.write('{}\n'.format(auprc_mean))
    with open('{}_auPRC_tasks.txt'.format(out_prefix), 'a') as fp:
        fp.write('{}\n'.format('\t'.join([str(i) for i in task_auprcs])))
        
    # Now write out to summary writer
    summary_writer.add_summary(summary, total_examples_run)
    summary_writer.flush()
    
    return np.mean(losses), auroc_mean, auprc_mean


def make_tensorboard_metrics(sess, learning_metrics, LOG_DIR):
    '''
    Set up summaries and writers
    '''
<<<<<<< HEAD
    for name, metric in learning_metrics['scalar']:
        tf.summary.scalar(name, metric)
    for name, metric in learning_metrics['histogram']:
        tf.summary.histogram(name, metric)
    
    merged = tf.summary.merge_all()
    train_writer = tf.train.SummaryWriter(LOG_DIR + '/train', sess.graph)
    valid_writer = tf.train.SummaryWriter(LOG_DIR + '/valid')
=======
    for metric in learning_metrics['scalar'].keys():
        tf.summary.scalar(metric, learning_metrics['scalar'][metric])
    for metric in learning_metrics['histogram'].keys():
        tf.summary.histogram(metric, learning_metrics['histogram'][metric])
    
    merged = tf.summary.merge_all()
    train_writer = tf.summary.FileWriter(LOG_DIR + '/train', sess.graph)
    valid_writer = tf.summary.FileWriter(LOG_DIR + '/valid')
>>>>>>> 248a6240
    
    return merged, train_writer, valid_writer


def evaluate(out_h5_file, sess, maxnorm_ops, convlayer_relu_1, model_state, evaluation_sample_size, batch_size):
    '''
    Perform final evaluations on test dataset. This is specifically an evaluate to feed into Basset's
    post-processing framework.
    '''
    
    with h5py.File(out_h5_file, 'w') as hf:
        
        # Store weights for first convlayer
        hf.create_dataset('weights', (300, 4, 19)) # TODO: these variables need to be factored out
        weights = hf.get('weights')
        
        model_weights = sess.run(maxnorm_ops[0], feed_dict={model_state:'test'})
        first_layer_weights = np.squeeze(np.moveaxis(model_weights, [1, 2, 3], [3, 2, 1]))
        weights[:,:,:] = first_layer_weights
        
        # Store activations for {sample_size} examples
        hf.create_dataset('outs', (evaluation_sample_size, 300, 582)) # TODO: these variables need to be factored out
        outs = hf.get('outs')
            
        # Run through the sample size worth of samples (plus a little extra)
        batch_start, batch_end = 0, batch_size
        for i in range(int(math.ceil(evaluation_sample_size / batch_size))):
            print "evaluating batch {}".format(str(i))
            first_layer_activations = sess.run(convlayer_relu_1, feed_dict={model_state:'test'})
            reformatted_activations = np.squeeze(np.moveaxis(first_layer_activations, [2, 3], [3, 2]))
            
            # Store into hdf5 file
            # TODO: also save out sequences (if you start doing random) so that sequences exactly match what you expect.
            if batch_end < evaluation_sample_size:
                outs[batch_start:batch_end,:,:] = reformatted_activations
            else:
                outs[batch_start:evaluation_sample_size,:,:] = reformatted_activations[0:(evaluation_sample_size - batch_end),:,:]
                
            batch_start = batch_end
            batch_end += batch_size

    return None


def evaluate_seq_importances(out_h5_file, sess, importance, train_prediction, label_batch, metadata_batch, model_state, evaluation_sample_size, batch_size, seq_length, tasks):
    '''
    Get importance scores in sequence. Currently built as (input)*(activation gradient)
    '''

    with h5py.File(out_h5_file, 'w') as hf:

        # Create datasets
        hf.create_dataset('importances', (evaluation_sample_size, 1, seq_length, 4)) # NHWC
        importances_hf = hf.get('importances')

        hf.create_dataset('predictions', (evaluation_sample_size, tasks))
        predictions_hf = hf.get('predictions')

        hf.create_dataset('labels', (evaluation_sample_size, tasks))
        labels_hf = hf.get('labels')

        regions_hf = hf.create_dataset('regions', (evaluation_sample_size, 1))
        
        # Run through sample size worth of samples (plut a little extra)
        # and save the importance as well as the predictions and labels (because you want to look at things predicted correctly)
        batch_start, batch_end = 0, batch_size
        for i in range(int(math.ceil(evaluation_sample_size / batch_size))):
            print "evaluating batch {}".format(str(i))

            importances, predictions, labels, regions = sess.run([importance, train_prediction, label_batch, metadata_batch], feed_dict={model_state:'test'})

            # TODO: figure out how to grab out the region names also
            
            if batch_end < evaluation_sample_size:
                importances_hf[batch_start:batch_end,:,:,:] = importances
                predictions_hf[batch_start:batch_end,:] = predictions
                labels_hf[batch_start:batch_end,:] = labels
                regions_hf[batch_start:batch_end] = regions
                
            else:
                importances_hf[batch_start:evaluation_sample_size,:,:,:] = importances[0:(evaluation_sample_size - batch_end),:,:,:]
                predictions_hf[batch_start:evaluation_sample_size,:] = predictions[0:(evaluation_sample_size - batch_end),:]
                labels_hf[batch_start:evaluation_sample_size,:] = labels[0:(evaluation_sample_size - batch_end),:]
                regions_hf[batch_start:evaluation_sample_size] = regions[0:(evaluation_sample_size - batch_end)]

            batch_start = batch_end
            batch_end += batch_size
    
    return None
<|MERGE_RESOLUTION|>--- conflicted
+++ resolved
@@ -30,64 +30,55 @@
 
     return summary_op
 
-
-
-def get_metrics(tasks, logits, labels, final_activation_fn):
+def get_global_avg_metrics(labels, probabilities, tasks=[]):
+    predictions = tf.cast(tf.greater(probabilities, 0.5), 'float32')
+    metric_map = {'mean_auroc': tf.metrics.auc(labels, probabilities, curve='ROC', name='mean_auroc'),
+                  'mean_auprc': tf.metrics.auc(labels, probabilities, curve='PR', name='mean_auprc'),
+                  'mean_accuracy': tf.metrics.accuracy(labels, predictions, name='mean_accuracy')}
+    metric_value, metric_updates = tf.contrib.metrics.aggregate_metric_map(metric_map)
+    update_ops = metric_updates.values()
+    return metric_value, update_ops
+
+def get_metrics(labels, probabilities, tasks=[]):
     '''
     Set up streaming metrics
-    '''
-
-    metric_updates = []
+    'tasks' is only needed for labeling metric tensors
+    '''
+
+    update_ops = []
     loss_tensors = []
     auROC_tensors = []
     auPRC_tensors = []
     accuracy_tensors = []
 
-    if tasks == []:
-        tasks = range(logits.get_shape().as_list()[1])
-    predictions_prob = final_activation_fn(logits)
-    predictions = tf.cast(tf.greater(predictions_prob, 0.5), 'float32')
-    with tf.name_scope('metrics') as scope:
-        labels = tf.unstack(labels, axis=1)
-        for task_num in range(len(tasks)):
-            with tf.name_scope('roc'):
-                auROC, update_op_auROC = tf.contrib.metrics.streaming_auc(predictions_prob[task_num], labels[task_num], curve='ROC', name='roc{}'.format(task_num))
-                auROC_tensors.append(auROC)
-                metric_updates.append(update_op_auROC)
-        
-            with tf.name_scope('pr'):
-                auPRC, update_op_auPRC = tf.contrib.metrics.streaming_auc(predictions_prob[task_num], labels[task_num], curve='PR', name='pr{}'.format(task_num))
-                auPRC_tensors.append(auPRC)
-                metric_updates.append(update_op_auPRC)
-
-            with tf.name_scope('accuracy'):
-                accuracy, update_op_accuracy = tf.contrib.metrics.streaming_accuracy(predictions[task_num],  labels[task_num], name='acc{}'.format(task_num))
-                accuracy_tensors.append(accuracy)
-                metric_updates.append(update_op_accuracy)
-
-        learning_metrics = {
-<<<<<<< HEAD
-                'mean_accuracy' : tf.reduce_mean(tf.stack(accuracy_tensors), name='mean_accuracy'),
-                'mean_auROC' : tf.reduce_mean(tf.stack(auROC_tensors), name='mean_auROC'),
-                'mean_auPRC' : tf.reduce_mean(tf.stack(auPRC_tensors), name='mean_auPRC'),
-                'accuracies' : tf.stack(accuracy_tensors),
-                'auROCs' : tf.stack(auROC_tensors),
-                'auPRCs' : tf.stack(auPRC_tensors)
-=======
-            'scalar': {
-                'mean_accuracy' : tf.reduce_mean(tf.stack(accuracy_tensors), name='mean_accuracy'),
-                'mean_auROC' : tf.reduce_mean(tf.stack(auROC_tensors), name='mean_auROC'),
-                'mean_auPRC' : tf.reduce_mean(tf.stack(auPRC_tensors), name='mean_auPRC')
-            },
-            'histogram': {
-                'accuracies' : tf.stack(accuracy_tensors),
-                'auROCs' : tf.stack(auROC_tensors),
-                'auPRCs' : tf.stack(auPRC_tensors)
-            },
->>>>>>> 248a6240
-        }
-
-    return learning_metrics, metric_updates
+    if tasks == []:#all tasks
+        tasks = range(labels.get_shape().as_list()[1])
+    predictions = tf.cast(tf.greater(probabilities, 0.5), 'float32')
+    labels = tf.unstack(labels, axis=1)
+    #TODO check probabilities being passed to metrics
+    for task_num in range(len(tasks)):
+        auroc, auroc_update = tf.metrics.auc(labels[task_num], probabilities[task_num], curve='ROC', name='auroc{}'.format(task_num))
+        auROC_tensors.append(auroc)
+        metric_updates.append(auroc_update)
+
+        auprc, auprc_update = tf.metrics.auc(labels[task_num], probabilities[task_num], curve='PR', name='auprc{}'.format(task_num))
+        auPRC_tensors.append(auprc)
+        metric_updates.append(auprc_update)
+
+        accuracy, accuracy_update = tf.metrics.accuracy(labels[task_num], predictions[task_num], name='accuracy{}'.format(task_num))
+        accuracy_tensors.append(accuracy)
+        metric_updates.append(accuracy_update)
+
+    metric_value = {
+            'mean_accuracy' : tf.reduce_mean(tf.stack(accuracy_tensors), name='mean_accuracy'),
+            'mean_auroc' : tf.reduce_mean(tf.stack(auROC_tensors), name='mean_auroc'),
+            'mean_auprc' : tf.reduce_mean(tf.stack(auPRC_tensors), name='mean_auprc'),
+            'accuracies' : tf.stack(accuracy_tensors, name='accuracies'),
+            'aurocs' : tf.stack(auROC_tensors, name='aurocs'),
+            'auprcs' : tf.stack(auPRC_tensors, name='auprcs')
+    }
+
+    return metric_value, update_ops
 
 
 def streaming_evaluate(sess, current_model_state, summary_writer, metric_updates, loss_sum, merged,
@@ -155,7 +146,6 @@
     '''
     Set up summaries and writers
     '''
-<<<<<<< HEAD
     for name, metric in learning_metrics['scalar']:
         tf.summary.scalar(name, metric)
     for name, metric in learning_metrics['histogram']:
@@ -164,16 +154,6 @@
     merged = tf.summary.merge_all()
     train_writer = tf.train.SummaryWriter(LOG_DIR + '/train', sess.graph)
     valid_writer = tf.train.SummaryWriter(LOG_DIR + '/valid')
-=======
-    for metric in learning_metrics['scalar'].keys():
-        tf.summary.scalar(metric, learning_metrics['scalar'][metric])
-    for metric in learning_metrics['histogram'].keys():
-        tf.summary.histogram(metric, learning_metrics['histogram'][metric])
-    
-    merged = tf.summary.merge_all()
-    train_writer = tf.summary.FileWriter(LOG_DIR + '/train', sess.graph)
-    valid_writer = tf.summary.FileWriter(LOG_DIR + '/valid')
->>>>>>> 248a6240
     
     return merged, train_writer, valid_writer
 
